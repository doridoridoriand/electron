// Copyright (c) 2015 GitHub, Inc.
// Use of this source code is governed by the MIT license that can be
// found in the LICENSE file.

#include "atom/browser/web_contents_preferences.h"

#include <string>

#include "atom/common/native_mate_converters/value_converter.h"
#include "atom/common/options_switches.h"
#include "base/command_line.h"
#include "base/strings/string_number_conversions.h"
#include "content/public/common/web_preferences.h"
#include "native_mate/dictionary.h"
#include "net/base/filename_util.h"

#if defined(OS_WIN)
#include "ui/gfx/switches.h"
#endif

DEFINE_WEB_CONTENTS_USER_DATA_KEY(atom::WebContentsPreferences);

namespace atom {

namespace {

// Array of available web runtime features.
struct FeaturePair {
  const char* name;
  const char* cmd;
};
FeaturePair kWebRuntimeFeatures[] = {
  { options::kExperimentalFeatures,
    switches::kExperimentalFeatures },
  { options::kExperimentalCanvasFeatures,
    switches::kExperimentalCanvasFeatures },
  { options::kOverlayScrollbars,
    switches::kOverlayScrollbars },
  { options::kOverlayFullscreenVideo,
    switches::kOverlayFullscreenVideo },
  { options::kSharedWorker,
    switches::kSharedWorker },
  { options::kPageVisibility,
    switches::kPageVisibility },
};

}  // namespace

WebContentsPreferences::WebContentsPreferences(
    content::WebContents* web_contents,
    const mate::Dictionary& web_preferences) {
  v8::Isolate* isolate = web_preferences.isolate();
  mate::Dictionary copied(isolate, web_preferences.GetHandle()->Clone());
  // Following fields should not be stored.
  copied.Delete("embedder");
  copied.Delete("isGuest");
  copied.Delete("session");

  mate::ConvertFromV8(isolate, copied.GetHandle(), &web_preferences_);
  web_contents->SetUserData(UserDataKey(), this);
}

WebContentsPreferences::~WebContentsPreferences() {
}

void WebContentsPreferences::Merge(const base::DictionaryValue& extend) {
  web_preferences_.MergeDictionary(&extend);
}

// static
void WebContentsPreferences::AppendExtraCommandLineSwitches(
    content::WebContents* web_contents, base::CommandLine* command_line) {
  WebContentsPreferences* self = FromWebContents(web_contents);
  if (!self)
    return;

  base::DictionaryValue& web_preferences = self->web_preferences_;

  bool b;
#if defined(OS_WIN)
  // Check if DirectWrite is disabled.
  if (web_preferences.GetBoolean(options::kDirectWrite, &b) && !b)
    command_line->AppendSwitch(::switches::kDisableDirectWrite);
#endif

  // Check if plugins are enabled.
  if (web_preferences.GetBoolean("plugins", &b) && b)
    command_line->AppendSwitch(switches::kEnablePlugins);

  // This set of options are not availabe in WebPreferences, so we have to pass
  // them via command line and enable them in renderer procss.
  for (size_t i = 0; i < arraysize(kWebRuntimeFeatures); ++i) {
    const auto& feature = kWebRuntimeFeatures[i];
    if (web_preferences.GetBoolean(feature.name, &b))
      command_line->AppendSwitchASCII(feature.cmd, b ? "true" : "false");
  }

  // Check if we have node integration specified.
  bool node_integration = true;
  web_preferences.GetBoolean(options::kNodeIntegration, &node_integration);
  // Be compatible with old API of "node-integration" option.
  std::string old_token;
  if (web_preferences.GetString(options::kNodeIntegration, &old_token) &&
      old_token != "disable")
    node_integration = true;
  command_line->AppendSwitchASCII(switches::kNodeIntegration,
                                  node_integration ? "true" : "false");

  // The preload script.
  base::FilePath::StringType preload;
  if (web_preferences.GetString(options::kPreloadScript, &preload)) {
    if (base::FilePath(preload).IsAbsolute())
      command_line->AppendSwitchNative(switches::kPreloadScript, preload);
    else
      LOG(ERROR) << "preload script must have absolute path.";
  } else if (web_preferences.GetString(options::kPreloadURL, &preload)) {
    // Translate to file path if there is "preload-url" option.
    base::FilePath preload_path;
    if (net::FileURLToFilePath(GURL(preload), &preload_path))
      command_line->AppendSwitchPath(switches::kPreloadScript, preload_path);
    else
      LOG(ERROR) << "preload url must be file:// protocol.";
  }

  // The zoom factor.
  double zoom_factor = 1.0;
  if (web_preferences.GetDouble(options::kZoomFactor, &zoom_factor) &&
      zoom_factor != 1.0)
    command_line->AppendSwitchASCII(switches::kZoomFactor,
                                    base::DoubleToString(zoom_factor));

  // --guest-instance-id, which is used to identify guest WebContents.
  int guest_instance_id;
  if (web_preferences.GetInteger(options::kGuestInstanceID, &guest_instance_id))
      command_line->AppendSwitchASCII(switches::kGuestInstanceID,
                                      base::IntToString(guest_instance_id));
}

// static
void WebContentsPreferences::OverrideWebkitPrefs(
    content::WebContents* web_contents, content::WebPreferences* prefs) {
  WebContentsPreferences* self = FromWebContents(web_contents);
  if (!self)
    return;

  bool b;
  if (self->web_preferences_.GetBoolean("javascript", &b))
    prefs->javascript_enabled = b;
  if (self->web_preferences_.GetBoolean("images", &b))
    prefs->images_enabled = b;
  if (self->web_preferences_.GetBoolean("java", &b))
    prefs->java_enabled = b;
  if (self->web_preferences_.GetBoolean("textAreasAreResizable", &b))
    prefs->text_areas_are_resizable = b;
  if (self->web_preferences_.GetBoolean("webgl", &b))
    prefs->experimental_webgl_enabled = b;
  if (self->web_preferences_.GetBoolean("webaudio", &b))
    prefs->webaudio_enabled = b;
  if (self->web_preferences_.GetBoolean("webSecurity", &b)) {
    prefs->web_security_enabled = b;
    prefs->allow_displaying_insecure_content = !b;
    prefs->allow_running_insecure_content = !b;
  }
<<<<<<< HEAD
  if (self->web_preferences_.GetBoolean("allowDisplayingInsecureContent",
                                        &b))
=======
  if (self->web_preferences_.GetBoolean("allowDisplayingInsecureContent", &b))
>>>>>>> fe214e08
    prefs->allow_displaying_insecure_content = b;
  if (self->web_preferences_.GetBoolean("allowRunningInsecureContent", &b))
    prefs->allow_running_insecure_content = b;
}

}  // namespace atom<|MERGE_RESOLUTION|>--- conflicted
+++ resolved
@@ -161,12 +161,7 @@
     prefs->allow_displaying_insecure_content = !b;
     prefs->allow_running_insecure_content = !b;
   }
-<<<<<<< HEAD
-  if (self->web_preferences_.GetBoolean("allowDisplayingInsecureContent",
-                                        &b))
-=======
   if (self->web_preferences_.GetBoolean("allowDisplayingInsecureContent", &b))
->>>>>>> fe214e08
     prefs->allow_displaying_insecure_content = b;
   if (self->web_preferences_.GetBoolean("allowRunningInsecureContent", &b))
     prefs->allow_running_insecure_content = b;
