--- conflicted
+++ resolved
@@ -438,13 +438,10 @@
       'atom/renderer/atom_render_view_observer.h',
       'atom/renderer/atom_renderer_client.cc',
       'atom/renderer/atom_renderer_client.h',
-<<<<<<< HEAD
       'atom/renderer/content_settings_observer.cc',
       'atom/renderer/content_settings_observer.h',
-=======
       'atom/renderer/atom_sandboxed_renderer_client.cc',
       'atom/renderer/atom_sandboxed_renderer_client.h',
->>>>>>> 47fd4171
       'atom/renderer/guest_view_container.cc',
       'atom/renderer/guest_view_container.h',
       'atom/renderer/node_array_buffer_bridge.cc',
